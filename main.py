--- conflicted
+++ resolved
@@ -20,11 +20,7 @@
         self.title_synthesisplanner = ctk.CTkLabel(self.tab("Synthesis Planner"), text="Synthesis Planner")
         self.title_synthesisplanner.grid(row=0, column=0, padx=10, pady=(10, 0), sticky="w")
 
-<<<<<<< HEAD
-        self.entry = ctk.CTkEntry(self.tab("Synthesis Planner"), placeholder_text="Please enter your sequence eg T T Pra C: ")
-=======
         self.entry = ctk.CTkEntry(self.tab("Synthesis Planner"), placeholder_text="Please enter your sequence: ")
->>>>>>> 1bfa6614
         self.entry.grid(row=1, column=0, padx=10, pady=10, sticky="ew")
         self.entry.bind("<Return>", lambda event: self.process_sequence())
         self.submit_button = ctk.CTkButton(self.tab("Synthesis Planner"), text="Submit", command=self.process_sequence)
@@ -34,11 +30,7 @@
         self.title_modifysynthesis = ctk.CTkLabel(self.tab("Modify Synthesis"), text="Modify Synthesis")
         self.title_modifysynthesis.grid(row=0, column=0, padx=10, pady=(10, 0), sticky="w")
 
-<<<<<<< HEAD
-        self.entry_modify = ctk.CTkEntry(self.tab("Modify Synthesis"), placeholder_text="Please enter your modified sequence eg T T Pra C: ")
-=======
         self.entry_modify = ctk.CTkEntry(self.tab("Modify Synthesis"), placeholder_text="Please enter your modified sequence: ")
->>>>>>> 1bfa6614
         self.entry_modify.grid(row=1, column=0, padx=10, pady=10, sticky="ew")
         self.entry_modify.bind("<Return>", lambda event: self.process_compared_sequences())
         self.submit_button_modify = ctk.CTkButton(self.tab("Modify Synthesis"), text="Submit", command=self.process_compared_sequences)
@@ -243,10 +235,6 @@
         except Exception as e:
             CTkMessagebox(title="Error", message=f"An unexpected error occurred: {str(e)}", icon="cancel")
 
-<<<<<<< HEAD
-class App(ctk.CTk):
-    '''Activates the GUI etc'''
-=======
     def add_amino_acid(self):
         '''Adds a new amino acid to the CSV file'''
         try:
@@ -366,19 +354,11 @@
 
 
 class App(ctk.CTk):
->>>>>>> 1bfa6614
     def __init__(self):
         super().__init__()
 
         self.title("Peptide Sequence Tool")
         ctk.set_appearance_mode("dark")
-<<<<<<< HEAD
-        self.geometry("720x480")
-        self.grid_columnconfigure(0, weight=4)
-        self.grid_rowconfigure(1, weight=4)
-
-        self.output_text = ctk.CTkTextbox(self, height=100, width=600)
-=======
 
         # Get native screen resolution
         screen_width = self.winfo_screenwidth()
@@ -391,7 +371,6 @@
         self.grid_rowconfigure(1, weight=4)
 
         self.output_text = ctk.CTkTextbox(self, height=360, width=480)
->>>>>>> 1bfa6614
         self.output_text.grid(row=3, column=0, padx=10, pady=10, sticky="ew")
 
         self.tabview = TabView(self, self.output_text)
